/*
    Copyright 2021 Volt Contributors
    Licensed under the Apache License, Version 2.0 (the "License");
    you may not use this file except in compliance with the License.
    You may obtain a copy of the License at
        http://www.apache.org/licenses/LICENSE-2.0
    Unless required by applicable law or agreed to in writing, software
    distributed under the License is distributed on an "AS IS" BASIS,
    WITHOUT WARRANTIES OR CONDITIONS OF ANY KIND, either express or implied.
    See the License for the specific language governing permissions and
    limitations under the License.
*/

//! Search for a package.
<<<<<<< HEAD
extern crate prettytable;
use std::sync::Arc;
use crate::search::SearchData;
use anyhow::Result;
use async_trait::async_trait;
use chttp::ResponseExt;
=======

use crate::search::SearchData;
use std::sync::Arc;

use anyhow::Result;
use async_trait::async_trait;
use chttp::ResponseExt;
use cli_table::{print_stdout, WithTitle};
>>>>>>> da6f4eb1
use colored::Colorize;
use prettytable::row;
// use search::SearchResp;
<<<<<<< HEAD
use volt_core::{VERSION, command::Command};
=======
use volt_core::{command::Command, VERSION};
>>>>>>> da6f4eb1
use volt_utils::app::App;
use prettytable::{Table, cell};
fn truncate(s: &str, max_chars: usize) -> String {
    match s.char_indices().nth(max_chars) {
        None => s.to_string(),
        Some((idx, _)) => (s[..idx].to_owned() + "...").to_string(),
    }
}

pub struct Search {}
#[async_trait]
impl Command for Search {
    fn help() -> String {
        format!(
            r#"volt {}

Searches for a package 

Usage: {} {} {} {}

Options: 

  {} {} Output the version number.
  {} {} Output verbose messages on internal operations."#,
            VERSION.bright_green().bold(),
            "volt".bright_green().bold(),
            "remove".bright_purple(),
            "[packages]".white(),
            "[flags]".white(),
            "--version".blue(),
            "(-ver)".yellow(),
            "--verbose".blue(),
            "(-v)".yellow()
        )
    }

    /// Execute the `volt search` command
    ///
    /// Search for a package
    /// ## Arguments
    /// * `error` - Instance of the command (`Arc<App>`)
    /// ## Examples
    /// ```
    /// // Search for a package
    /// // .exec() is an async call so you need to await it
    /// Search.exec(app).await;
    /// ```
    /// ## Returns
    /// * `Result<()>`
    async fn exec(app: Arc<App>) -> Result<()> {
        if app.args.len() >= 2 {
            let package_name = &app.args[1];
<<<<<<< HEAD
        
            let response = chttp::get_async(format!("https://www.npmjs.com/search/suggestions?q={}", package_name))
                .await
                .unwrap_or_else(|_| {
                    println!("{}: package does not exist", "error".bright_red(),);
                    std::process::exit(1);
                })
                .text_async()
                .await
                .unwrap_or_else(|_| {
                    println!("{}: package does not exist", "error".bright_red());
                    std::process::exit(1);
                });
                let s: Vec<SearchData> = serde_json::from_str(&response)
                    .unwrap_or_else(|e| {
                        println!(
                            "{}: failed to parse response from server {}",
                            "error".bright_red(),
                            e.to_string().bright_red(),
                        );
                        
                        std::process::exit(1);
                    });
            


                    let mut table = Table::new();
                    table.add_row(row!["Name".green().bold(), "Version".green().bold(), "Description".green().bold()]);
                    for i in s.iter(){
                        
                        table.add_row(row![i.name, i.version, truncate(&i.description, 20)]);
                    }
                    table.printstd();
                
=======

            let response = chttp::get_async(format!(
                "https://www.npmjs.com/search/suggestions?q={}",
                package_name
            ))
            .await
            .unwrap_or_else(|_| {
                println!("{}: package does not exist", "error".bright_red(),);
                std::process::exit(1);
            })
            .text_async()
            .await
            .unwrap_or_else(|_| {
                println!("{}: package does not exist", "error".bright_red());
                std::process::exit(1);
            });
            let s: Vec<SearchData> = serde_json::from_str(&response).unwrap_or_else(|e| {
                println!(
                    "{}: failed to parse response from server {} {}",
                    "error".bright_red(),
                    e.to_string().bright_red(),
                    response
                );

                std::process::exit(1);
            });
>>>>>>> da6f4eb1
            // let u: SearchResp = s;
            // panic!("{:#?}", s);
        }
        Ok(())
    }

}<|MERGE_RESOLUTION|>--- conflicted
+++ resolved
@@ -12,31 +12,15 @@
 */
 
 //! Search for a package.
-<<<<<<< HEAD
-extern crate prettytable;
 use std::sync::Arc;
 use crate::search::SearchData;
 use anyhow::Result;
 use async_trait::async_trait;
 use chttp::ResponseExt;
-=======
-
-use crate::search::SearchData;
-use std::sync::Arc;
-
-use anyhow::Result;
-use async_trait::async_trait;
-use chttp::ResponseExt;
-use cli_table::{print_stdout, WithTitle};
->>>>>>> da6f4eb1
 use colored::Colorize;
 use prettytable::row;
 // use search::SearchResp;
-<<<<<<< HEAD
 use volt_core::{VERSION, command::Command};
-=======
-use volt_core::{command::Command, VERSION};
->>>>>>> da6f4eb1
 use volt_utils::app::App;
 use prettytable::{Table, cell};
 fn truncate(s: &str, max_chars: usize) -> String {
@@ -89,7 +73,6 @@
     async fn exec(app: Arc<App>) -> Result<()> {
         if app.args.len() >= 2 {
             let package_name = &app.args[1];
-<<<<<<< HEAD
         
             let response = chttp::get_async(format!("https://www.npmjs.com/search/suggestions?q={}", package_name))
                 .await
@@ -124,34 +107,6 @@
                     }
                     table.printstd();
                 
-=======
-
-            let response = chttp::get_async(format!(
-                "https://www.npmjs.com/search/suggestions?q={}",
-                package_name
-            ))
-            .await
-            .unwrap_or_else(|_| {
-                println!("{}: package does not exist", "error".bright_red(),);
-                std::process::exit(1);
-            })
-            .text_async()
-            .await
-            .unwrap_or_else(|_| {
-                println!("{}: package does not exist", "error".bright_red());
-                std::process::exit(1);
-            });
-            let s: Vec<SearchData> = serde_json::from_str(&response).unwrap_or_else(|e| {
-                println!(
-                    "{}: failed to parse response from server {} {}",
-                    "error".bright_red(),
-                    e.to_string().bright_red(),
-                    response
-                );
-
-                std::process::exit(1);
-            });
->>>>>>> da6f4eb1
             // let u: SearchResp = s;
             // panic!("{:#?}", s);
         }
