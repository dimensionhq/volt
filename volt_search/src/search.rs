--- conflicted
+++ resolved
@@ -5,20 +5,9 @@
 //     vec: HashMap<String,Vec<Search>>
 // }
 
-<<<<<<< HEAD
 #[derive(Debug, Serialize, Deserialize, Default)]
 pub struct SearchData{
     pub name: String,
     pub version: String,
     pub description: String
-=======
-#[derive(Debug, Serialize, Deserialize, Default, Table)]
-pub struct SearchData {
-    #[table(title = "Name", justify = "Justify::Right", color = "Color::Green")]
-    name: String,
-    #[table(title = "Version", color = "Color::Green")]
-    version: String,
-    #[table(title = "Description", color = "Color::Green")]
-    description: String,
->>>>>>> a11848da
 }