--- conflicted
+++ resolved
@@ -26,11 +26,7 @@
 futures-util = "0.3.15"
 git-config = "0.1.4"
 indicatif = "0.16"
-<<<<<<< HEAD
 isahc = { version = "1.5.0", features = ["json"] }
-=======
-isahc = "1.5.0"
->>>>>>> 8c082c35
 jwalk = "0.6.0"
 lazy_static = "1.4"
 miette = { version = "3.0.1", features = ["fancy"] }
