[package]
name = "volt"
version = "0.1.0"
authors = ["XtremeDevX <xtremedevx@gmail.com>", "Ari Seyhun <ariseyhun@live.com.au> (https://ariseyhun.com)"]
description = "A fast, memory-safe package manager for the web."
edition = "2018"

[dependencies]
async-trait = "0.1.50"
colored = "2.0.0"
console  = "0.14.1"
dialoguer = "0.8.0"
futures-util = "0.3.14"
indicatif = "0.16.0"
<<<<<<< HEAD
minreq = "2.3.1"
reqwest = { version = "0.11.3", features = ["stream", "blocking"] }
=======
reqwest = { version = "0.11.3", features = ["json"] }
sha1 = "0.6.0"
>>>>>>> 10ed2a9f
serde = { version = "1.0.125", features = ["derive"] }
serde_json = "1.0.64"
structopt = "0.3.21"
tokio = { version = "1.5.0", features = ["full"] }
flate2 = "1.0.20"
tar = "0.4.33"
sha-1 = "0.9.6"

[target.'cfg(windows)'.dependencies]
winapi = "0.3.9"<|MERGE_RESOLUTION|>--- conflicted
+++ resolved
@@ -1,7 +1,7 @@
 [package]
 name = "volt"
 version = "0.1.0"
-authors = ["XtremeDevX <xtremedevx@gmail.com>", "Ari Seyhun <ariseyhun@live.com.au> (https://ariseyhun.com)"]
+authors = ["XtremeDevX <xtremedevx@gmail.com> (https://xtremedevx.com)", "Ari Seyhun <ariseyhun@live.com.au> (https://ariseyhun.com)"]
 description = "A fast, memory-safe package manager for the web."
 edition = "2018"
 
@@ -12,20 +12,14 @@
 dialoguer = "0.8.0"
 futures-util = "0.3.14"
 indicatif = "0.16.0"
-<<<<<<< HEAD
-minreq = "2.3.1"
-reqwest = { version = "0.11.3", features = ["stream", "blocking"] }
-=======
 reqwest = { version = "0.11.3", features = ["json"] }
-sha1 = "0.6.0"
->>>>>>> 10ed2a9f
+sha-1 = "0.9.6"
 serde = { version = "1.0.125", features = ["derive"] }
 serde_json = "1.0.64"
 structopt = "0.3.21"
 tokio = { version = "1.5.0", features = ["full"] }
 flate2 = "1.0.20"
 tar = "0.4.33"
-sha-1 = "0.9.6"
 
 [target.'cfg(windows)'.dependencies]
 winapi = "0.3.9"