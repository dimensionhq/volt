--- conflicted
+++ resolved
@@ -22,11 +22,6 @@
     App,
 };
 
-<<<<<<< HEAD
-=======
-use std::sync::Arc;
-
->>>>>>> 71ea1473
 use async_trait::async_trait;
 use colored::Colorize;
 use futures::{stream::FuturesUnordered, StreamExt, TryStreamExt};
