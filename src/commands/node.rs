/*
 *    Copyright 2021 Volt Contributors
 *
 *    Licensed under the Apache License, Version 2.0 (the "License");
 *    you may not use this file except in compliance with the License.
 *    You may obtain a copy of the License at
 *
 *        http://www.apache.org/licenses/LICENSE-2.0
 *
 *    Unless required by applicable law or agreed to in writing, software
 *    distributed under the License is distributed on an "AS IS" BASIS,
 *    WITHOUT WARRANTIES OR CONDITIONS OF ANY KIND, either express or implied.
 *    See the License for the specific language governing permissions and
 *    limitations under the License.
 */

//! Manage local node versions

use std::path::Path;
use std::str;
use std::{fmt::Display, fs::File, io::Write};

use clap::ArgMatches;
use miette::Result;
use node_semver::{Range, Version};
use serde::{Deserialize, Deserializer};
use tempfile::tempdir;
<<<<<<< HEAD
use tokio::fs;
//use async_trait::async_trait;
//use colored::Colorize;
=======
>>>>>>> 34267f84

const PLATFORM: Os = if cfg!(target_os = "windows") {
    Os::Windows
} else if cfg!(target_os = "macos") {
    Os::Macos
} else if cfg!(target_os = "linux") {
    Os::Linux
} else {
    Os::Unknown
};

const ARCH: Arch = if cfg!(target_arch = "X86") {
    Arch::X86
} else if cfg!(target_arch = "x86_64") {
    Arch::X64
} else {
    Arch::Unknown
};

#[derive(Deserialize)]
#[serde(untagged)]
enum Lts {
    No(bool),
    Yes(String),
}

impl Into<Option<String>> for Lts {
    fn into(self) -> Option<String> {
        match self {
            Self::No(_) => None,
            Self::Yes(x) => Some(x),
        }
    }
}

pub fn deserialize<'de, D>(deserializer: D) -> Result<Option<String>, D::Error>
where
    D: Deserializer<'de>,
{
    Ok(Lts::deserialize(deserializer)?.into())
}

#[derive(Deserialize, Debug)]
pub struct NodeVersion {
    pub version: Version,
    #[serde(deserialize_with = "deserialize")]
    pub lts: Option<String>,
    pub files: Vec<String>,
}

#[derive(Debug, PartialEq)]
enum Os {
    Windows,
    Macos,
    Linux,
    Unknown,
}
impl Display for Os {
    fn fmt(&self, f: &mut std::fmt::Formatter) -> std::fmt::Result {
        let s = match &self {
            Os::Windows => "win",
            Os::Macos => "darwin",
            Os::Linux => "linux",
            _ => unreachable!(),
        };
        write!(f, "{}", s)
    }
}

#[derive(Debug, PartialEq)]
enum Arch {
    X86,
    X64,
    Unknown,
}

impl Display for Arch {
    fn fmt(&self, f: &mut std::fmt::Formatter) -> std::fmt::Result {
        let s = match *self {
            Arch::X86 => "x86",
            Arch::X64 => "x64",
            _ => unreachable!(),
        };
        write!(f, "{}", s)
    }
}

/// Struct implementation for the `Node` command.
#[derive(Clone)]
pub struct Node {}

impl Node {
    pub async fn download(args: &ArgMatches) -> Result<()> {
        match args.subcommand() {
            Some(("use", version)) => {
                println!("Using version {}", version.value_of("version").unwrap());
            }
            Some(("install", versions)) => {
                let v: Vec<&str> = versions.values_of("versions").unwrap().collect();
                download_node_version(v).await;
            }
            Some(("remove", versions)) => {
                let v: Vec<&str> = versions.values_of("versions").unwrap().collect();
                println!("Removing version {:?}", v);
            }
            _ => {}
        }
        Ok(())
    }
}

// 32bit macos/linux systems cannot download a version of node >= 10.0.0
// They stopped making 32bit builds after that version
// https://nodejs.org/dist/
// TODO: Handle errors with file already existing and handle file creation/deletion errors
// TODO: Only make a tempdir if we have versions to download, i.e. verify all versions before
//       creating the directory
async fn download_node_version(versions: Vec<&str>) {
    tracing::debug!("On platform '{}' and arch '{}'", PLATFORM, ARCH);
    let dir: tempfile::TempDir = tempdir().unwrap();
    tracing::debug!("Temp dir is {:?}", dir);

    let mirror = "https://nodejs.org/dist";

    let _node_versions: Vec<NodeVersion> = reqwest::get(format!("{}/index.json", mirror))
        .await
        .unwrap()
        .json()
        .await
        .unwrap();

    for v in versions {
        let mut download_url = format!("{}/", mirror);
        if v.parse::<Version>().is_ok() {
            if ARCH == Arch::X86 && (PLATFORM == Os::Macos || PLATFORM == Os::Linux) {
                let major = v.split('.').next().unwrap().parse::<u8>().unwrap();

                if major >= 10 {
                    println!("32 bit versions are not available for macos and linux after version 10.0.0!");
                    return;
                }
            }

            let mut found = false;
            for n in &_node_versions {
                if v == n.version.to_string() {
                    download_url = format!("{}v{}", download_url, n.version);
                    found = true;
                    tracing::debug!("found version '{}' with URL '{}'", v, download_url);
                }
            }

            if !found {
                println!("Unable to find version {}!", v);
                continue;
            }

            if PLATFORM == Os::Windows {
                download_url = format!("{}/win-{}/node.exe", download_url, ARCH);
            } else {
                download_url = format!("{}/node-v{}-{}-{}.tar.gz", download_url, v, PLATFORM, ARCH);
            }

            tracing::debug!("Got final URL '{}'", download_url);
        } else if v.parse::<Range>().is_ok() {
            //
            // TODO: Handle ranges with special chars like ^10.3
            //

            if ARCH == Arch::X86 && (PLATFORM == Os::Macos || PLATFORM == Os::Linux) {
                let major = v.split('.').next().unwrap();
                if major.parse::<u8>().unwrap() >= 10 {
                    println!("32 bit versions are not available for macos and linux after version 10.0.0!");
                    return;
                }
            }
            todo!("Need to handle ranges");
        } else {
            println!("Unable to download {} -- not a valid version!", v);
            continue;
        }

        let node_path = {
            if (PLATFORM == Os::Windows) {
                let homedir = dirs::home_dir().unwrap();
                let node_path = format!("{}\\AppData\\Local\\Volt\\Node\\{}", homedir.display(), v);
                println!("Will install under: {}", node_path);
                fs::create_dir_all(&node_path).await.unwrap();

                format!("{}\\node.exe", &node_path)
            }
            /*
            else if (PLATFORM == Os::Linux) {
            }
            else if (PLATFORM == Os::Macos) {
            }
            */
            else {
                println!("OS not supported.");
                continue;
            }
        };

        if Path::new(&node_path).exists() {
            println!("Node.js v{} is already installed!", v);
            continue;
        }

        println!("Installing version {}", v);
        let response = reqwest::get(&download_url).await.unwrap();

        let mut dest = {
            let fname = response
                .url()
                .path_segments()
                .and_then(|segments| segments.last())
                .and_then(|name| if name.is_empty() { None } else { Some(name) })
                .unwrap();

            println!("file to download: '{}'", fname);
            let fname = dir.path().join(format!("{}", fname));
            File::create(&node_path).unwrap()
        };

        let content = response.bytes().await.unwrap();

        dest.write_all(&content).unwrap();
        println!("\n---\n");
    }
}

/*#[async_trait]
  impl Command for Node {
/// Display a help menu for the `volt add` command.
fn help() -> String {
format!(
r#"volt {}

Manage NodeJS versions
Usage: {} {} {} {}
Options:

{} {} Output the version number.
{} {} Output verbose messages on internal operations.
{} {} Adds package as a dev dependency
{} {} Disable progress bar."#,
VERSION.bright_green().bold(),
"volt".bright_green().bold(),
"add".bright_purple(),
"[packages]".white(),
"[flags]".white(),
"--version".blue(),
"(-ver)".yellow(),
"--verbose".blue(),
"(-v)".yellow(),
"--dev".blue(),
"(-D)".yellow(),
"--no-progress".blue(),
"(-np)".yellow()
)
}

/// Execute the `volt node` command
///
/// Adds a package to dependencies for your project.
/// ## Arguments
/// * `app` - Instance of the command (`Arc<App>`)
/// ## Examples
/// ```rust
/// // Add react to your dependencies with logging level verbose
/// // .exec() is an async call so you need to await it
/// Add.exec(app).await;
/// ```
/// ## Returns
/// * `Result<()>`
async fn exec(app: Arc<App>) -> Result<()> {
println!("In Node Exec!");
let x = app.get_packages();
let x = x.unwrap();
for a in x {
println!("{:?}", a);
break;
}
Ok(())
}
}*/<|MERGE_RESOLUTION|>--- conflicted
+++ resolved
@@ -25,12 +25,9 @@
 use node_semver::{Range, Version};
 use serde::{Deserialize, Deserializer};
 use tempfile::tempdir;
-<<<<<<< HEAD
 use tokio::fs;
 //use async_trait::async_trait;
 //use colored::Colorize;
-=======
->>>>>>> 34267f84
 
 const PLATFORM: Os = if cfg!(target_os = "windows") {
     Os::Windows
