use crate::classes::package::Package;

use indicatif::{ProgressBar, ProgressStyle};
use std::{io, io::Write, process, u64};

#[allow(unused)]
pub fn initialize() -> Vec<String> {
    // Initialize And Get Args
    enable_ansi_support().unwrap();
    std::env::args().collect()
}

#[allow(unused)]
pub fn get_arguments(args: &Vec<String>) -> (Vec<String>, Vec<String>) {
    let mut flags: Vec<String> = vec![];
    let mut packages: Vec<String> = vec![];

    for arg in 0..args.len() {
        if arg > 1 {
            if args[arg].starts_with("--") || args[arg].starts_with("-") {
                flags.push(args[arg].clone());
            } else {
                packages.push(args[arg].clone());
            }
        }
    }

    (flags, packages)
}

/// downloads tarbal file from package
<<<<<<< HEAD
pub async fn download_tarbal(package: &Package) {
    let latest_version = &package.dist_tags.latest;
    let name = &package.name;
    let tarball = &package.versions[latest_version].dist.tarball;
    println!("{:?}", tarball);
=======
pub async fn download_tarbal(package: Package) {
    let latest_version = package.dist_tags.latest;
    let name = package.name;
    let tarball = &package.versions[&latest_version].dist.tarball;
>>>>>>> 78ce7946

    let mut response = reqwest::get(tarball).await.unwrap();
    let total_length = response.content_length().unwrap();
    let progress_bar = ProgressBar::new(total_length);
    progress_bar.set_style(
        ProgressStyle::default_bar()
            .template("[{elapsed_precise}] [{wide_bar:.cyan/blue}] {bytes}/{total_bytes} ({eta})")
            .progress_chars("=>-"),
    );

    let loc = format!(
        "{}\\.volt\\{}-{}.tgz",
        std::env::var("USERPROFILE").unwrap(),
        name,
        latest_version
    );

    // Placeholder buffer
    let mut file = std::fs::File::create(loc).unwrap();

    while let Some(chunk) = response.chunk().await.unwrap() {
        progress_bar.inc(chunk.len() as u64);
        let _ = file.write(&*chunk);
    }

    progress_bar.finish();
}

/// Gets a config key from git using the git cli.
#[allow(unused)]
pub fn get_git_config(key: &str) -> io::Result<Option<String>> {
    process::Command::new("git")
        .arg("config")
        .arg("--get")
        .arg(key)
        .output()
        .map(|output| {
            if output.status.success() {
                String::from_utf8(output.stdout[..output.stdout.len() - 1].to_vec()).ok()
            } else {
                None
            }
        })
}

// Windows Function
#[cfg(windows)]
fn enable_ansi_support() -> Result<(), u32> {
    // ref: https://docs.microsoft.com/en-us/windows/console/console-virtual-terminal-sequences#EXAMPLE_OF_ENABLING_VIRTUAL_TERMINAL_PROCESSING @@ https://archive.is/L7wRJ#76%

    use std::ffi::OsStr;
    use std::iter::once;
    use std::os::windows::ffi::OsStrExt;
    use std::ptr::null_mut;
    use winapi::um::consoleapi::{GetConsoleMode, SetConsoleMode};
    use winapi::um::errhandlingapi::GetLastError;
    use winapi::um::fileapi::{CreateFileW, OPEN_EXISTING};
    use winapi::um::handleapi::INVALID_HANDLE_VALUE;
    use winapi::um::winnt::{FILE_SHARE_WRITE, GENERIC_READ, GENERIC_WRITE};

    const ENABLE_VIRTUAL_TERMINAL_PROCESSING: u32 = 0x0004;

    unsafe {
        // ref: https://docs.microsoft.com/en-us/windows/win32/api/fileapi/nf-fileapi-createfilew
        // Using `CreateFileW("CONOUT$", ...)` to retrieve the console handle works correctly even if STDOUT and/or STDERR are redirected
        let console_out_name: Vec<u16> =
            OsStr::new("CONOUT$").encode_wide().chain(once(0)).collect();
        let console_handle = CreateFileW(
            console_out_name.as_ptr(),
            GENERIC_READ | GENERIC_WRITE,
            FILE_SHARE_WRITE,
            null_mut(),
            OPEN_EXISTING,
            0,
            null_mut(),
        );
        if console_handle == INVALID_HANDLE_VALUE {
            return Err(GetLastError());
        }

        // ref: https://docs.microsoft.com/en-us/windows/console/getconsolemode
        let mut console_mode: u32 = 0;
        if 0 == GetConsoleMode(console_handle, &mut console_mode) {
            return Err(GetLastError());
        }

        // VT processing not already enabled?
        if console_mode & ENABLE_VIRTUAL_TERMINAL_PROCESSING == 0 {
            // https://docs.microsoft.com/en-us/windows/console/setconsolemode
            if 0 == SetConsoleMode(
                console_handle,
                console_mode | ENABLE_VIRTUAL_TERMINAL_PROCESSING,
            ) {
                return Err(GetLastError());
            }
        }
    }

    return Ok(());
}

// Unix Function
#[cfg(unix)]
pub fn enable_ansi_support() -> Result<(), u32> {
    Ok(())
}<|MERGE_RESOLUTION|>--- conflicted
+++ resolved
@@ -29,18 +29,10 @@
 }
 
 /// downloads tarbal file from package
-<<<<<<< HEAD
 pub async fn download_tarbal(package: &Package) {
     let latest_version = &package.dist_tags.latest;
     let name = &package.name;
     let tarball = &package.versions[latest_version].dist.tarball;
-    println!("{:?}", tarball);
-=======
-pub async fn download_tarbal(package: Package) {
-    let latest_version = package.dist_tags.latest;
-    let name = package.name;
-    let tarball = &package.versions[&latest_version].dist.tarball;
->>>>>>> 78ce7946
 
     let mut response = reqwest::get(tarball).await.unwrap();
     let total_length = response.content_length().unwrap();
