--- conflicted
+++ resolved
@@ -23,13 +23,11 @@
 use std::{
     fs,
     io::Write,
-<<<<<<< HEAD
     path::{Path, PathBuf},
-    {collections::HashMap, fs::read_to_string},
-=======
-    path::{Path,PathBuf},
-    {collections::{HashMap,BTreeMap}, fs::read_to_string},
->>>>>>> 433906e9
+    {
+        collections::{BTreeMap, HashMap},
+        fs::read_to_string,
+    },
 };
 
 #[derive(Default, Debug, Clone, PartialEq, Serialize, Deserialize)]
@@ -194,7 +192,7 @@
     #[serde(skip_serializing_if = "Option::is_none")]
     #[serde(default)]
     //pub dependencies: Option<HashMap<String, String>>,
-    pub dependencies: Option<BTreeMap<String,String>>,
+    pub dependencies: Option<BTreeMap<String, String>>,
     #[serde(rename = "devDependencies")]
     #[serde(skip_serializing_if = "Option::is_none")]
     #[serde(default)]
@@ -273,16 +271,16 @@
         } = package
         {
             #[allow(clippy::redundant_closure)]
-<<<<<<< HEAD
-=======
             /*
->>>>>>> 433906e9
             self.dependencies
                 .clone()
                 .unwrap_or_else(|| HashMap::new())
                 .insert(name, requested.as_ref().unwrap().to_string());
             */
-            self.dependencies.clone().unwrap_or_else(|| BTreeMap::new()).insert(name, requested.as_ref().unwrap().to_string());
+            self.dependencies
+                .clone()
+                .unwrap_or_else(|| BTreeMap::new())
+                .insert(name, requested.as_ref().unwrap().to_string());
         }
     }
 
