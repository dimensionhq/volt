/*
Copyright 2021 Volt Contributors

Licensed under the Apache License, Version 2.0 (the "License");
you may not use this file except in compliance with the License.
You may obtain a copy of the License at

http://www.apache.org/licenses/LICENSE-2.0

Unless required by applicable law or agreed to in writing, software
distributed under the License is distributed on an "AS IS" BASIS,
WITHOUT WARRANTIES OR CONDITIONS OF ANY KIND, either express or implied.
See the License for the specific language governing permissions and
limitations under the License.
*/

#[macro_use]
pub mod helper;
pub mod app;
pub mod constants;
pub mod errors;
pub mod package;
pub mod scripts;
pub mod voltapi;

use crate::{
    cli::VoltConfig,
    core::{
        utils::constants::MAX_RETRIES,
        utils::voltapi::{VoltPackage, VoltResponse},
    },
};

use app::App;
use colored::Colorize;
use errors::VoltError;
// use flate2::read::GzDecoder;
use futures_util::{stream::FuturesUnordered, StreamExt};
use git_config::parser::parse_from_str;
use git_config::{file::GitConfig, parser::Parser};
use indicatif::ProgressBar;
use isahc::AsyncReadResponseExt;
use miette::{IntoDiagnostic, Result};
use package_spec::PackageSpec;
use reqwest::{Client, StatusCode};
use speedy::Readable;
use ssri::{Algorithm, Integrity};
use tar::Archive;

use std::{
    collections::HashMap,
    ffi::OsStr,
    fs::read_to_string,
    io::{Cursor, Read, Write},
    path::PathBuf,
    sync::Arc,
};

pub struct State {
    pub http_client: Client,
}

//pub struct State {
//}
pub async fn get_volt_response_multi(
    packages: &[PackageSpec],
    progress_bar: &ProgressBar,
) -> Vec<Result<VoltResponse>> {
    packages
        .iter()
        .map(|spec| {
            if let PackageSpec::Npm {
                name, requested, ..
            } = spec
            {
                let mut version: String = "latest".to_string();

                if requested.is_some() {
                    version = requested.as_ref().unwrap().to_string();
                };

                progress_bar.set_message(format!("{}@{}", name, version.truecolor(125, 125, 125)));
            }

            get_volt_response(spec)
        })
        .collect::<FuturesUnordered<_>>()
        .collect::<Vec<Result<VoltResponse>>>()
        .await
}

// Get response from volt CDN
pub async fn get_volt_response(package_spec: &PackageSpec) -> Result<VoltResponse> {
    // number of retries
    let mut retries = 0;

    // we know that PackageSpec is of type npm (we filtered the non-npm ones out)

    if let PackageSpec::Npm { name, .. } = package_spec {
        // loop until MAX_RETRIES reached.
        loop {
            // get a response
            let mut response =
                isahc::get_async(format!("http://registry.voltpkg.com/{}.sp", &package_spec))
                    .await
                    .map_err(VoltError::NetworkError)?;

            // check the status of the response
            match response.status() {
                // 200 (OK)
                StatusCode::OK => {
                    let response: VoltResponse =
                        VoltResponse::read_from_buffer(&response.bytes().await.unwrap()).unwrap();

                    return Ok(response);
                }
                // 429 (TOO_MANY_REQUESTS)
                StatusCode::TOO_MANY_REQUESTS => {
                    return Err(VoltError::TooManyRequests {
                        url: format!("http://registry.voltpkg.com/{}.sp", &package_spec),
                    }
                    .into());
                }
                // 400 (BAD_REQUEST)
                StatusCode::BAD_REQUEST => {
                    return Err(VoltError::BadRequest {
                        url: format!("http://registry.voltpkg.com/{}.sp", &package_spec),
                    }
                    .into());
                }
                // 404 (NOT_FOUND)
                StatusCode::NOT_FOUND if retries == MAX_RETRIES => {
                    return Err(VoltError::PackageNotFound {
                        url: format!("http://registry.voltpkg.com/{}.sp", &package_spec),
                        package_name: package_spec.to_string(),
                    }
                    .into());
                }
                // Other Errors
                _ => {
                    if retries == MAX_RETRIES {
                        return Err(VoltError::NetworkUnknownError {
                            url: format!("http://registry.voltpkg.com/{}.sp", name),
                            package_name: package_spec.to_string(),
                            code: response.status().as_str().to_string(),
                        }
                        .into());
                    }
                }
            }

            retries += 1;
        }
    } else {
        panic!("Volt does not support non-npm package specifications yet.");
    }
}

// #[cfg(windows)]
// pub async fn hardlink_files(app: Arc<App>, src: PathBuf) {
//     for entry in WalkDir::new(src) {
//         let entry = entry.unwrap();

//         if !entry.path().is_dir() {
//             // index.js
//             let entry = entry.path();

//             let file_name = entry.file_name().unwrap().to_str().unwrap();

//             // lib/index.js
//             let path = format!("{}", &entry.display())
//                 .replace(r"\", '/')
//                 .replace(&app.volt_dir.display().to_string(), "");

//             // node_modules/lib
//             create_dir_all(format!(
//                 "node_modules/{}",
//                 &path
//                     .replace(
//                         format!("{}", &app.volt_dir.display())
//                             .replace(r"\", '/')
//                             .as_str(),
//                         ""
//                     )
//                     .trim_end_matches(file_name)
//             ))
//             .await
//             .unwrap();

//             // ~/.volt/package/lib/index.js -> node_modules/package/lib/index.js
//             if !Path::new(&format!(
//                 "node_modules{}",
//                 &path.replace(
//                     format!("{}", &app.volt_dir.display())
//                         .replace(r"\", '/')
//                         .as_str(),
//                     ""
//                 )
//             ))
//             .exists()
//             {
//                 hard_link(
//                     format!("{}", &path),
//                     format!(
//                         "node_modules{}",
//                         &path.replace(
//                             format!("{}", &app.volt_dir.display())
//                                 .replace(r"\", '/')
//                                 .as_str(),
//                             ""
//                         )
//                     ),
//                 )
//                 .await
//                 .unwrap_or_else(|_| {
//                     0;
//                 });
//             }
//         }
//     }
// }

// #[cfg(unix)]
// pub async fn hardlink_files(app: Arc<App>, src: PathBuf) {
//     let mut src = src;
//     let volt_directory = format!("{}", app.volt_dir.display());

//     if !cfg!(target_os = "windows") {
//         src = src.replace(r"\", '/');
//     }

//     for entry in WalkDir::new(src) {
//         let entry = entry.unwrap();

//         if !entry.path().is_dir() {
//             // index.js
//             let file_name = &entry.path().file_name().unwrap().to_str().unwrap();

//             // lib/index.js
//             let path = format!("{}", &entry.path().display())
//                 .replace(r"\", '/')
//                 .replace(&volt_directory, "");

//             // node_modules/lib
//             create_dir_all(format!(
//                 "node_modules/{}",
//                 &path
//                     .replace(
//                         format!("{}", &app.volt_dir.display())
//                             .replace(r"\", '/')
//                             .as_str(),
//                         ""
//                     )
//                     .trim_end_matches(file_name)
//             ))
//             .await
//             .unwrap();

//             // ~/.volt/package/lib/index.js -> node_modules/package/lib/index.js
//             if !Path::new(&format!(
//                 "node_modules{}",
//                 &path.replace(
//                     format!("{}", &app.volt_dir.display())
//                         .replace(r"\", '/')
//                         .as_str(),
//                     ""
//                 )
//             ))
//             .exists()
//             {
//                 hard_link(
//                     format!("{}/.volt/{}", std::env::var("HOME").unwrap(), path),
//                     format!(
//                         "{}/node_modules{}",
//                         std::env::current_dir().unwrap().to_string_lossy(),
//                         &path.replace(
//                             format!("{}", &app.volt_dir.display())
//                                 .replace(r"\", '/')
//                                 .as_str(),
//                             ""
//                         )
//                     ),
//                 )
//                 .await
//                 .unwrap_or_else(|e| {
//                     panic!(
//                         "{:#?}",
//                         (
//                             format!("{}", &path),
//                             format!(
//                                 "node_modules{}",
//                                 &path.replace(
//                                     format!("{}", &app.volt_dir.display())
//                                         .replace(r"\", '/')
//                                         .as_str(),
//                                     ""
//                                 )
//                             ),
//                             e
//                         )
//                     )
//                 });
//             }
//         }
//     }
// }

pub fn decompress_tarball(gz_data: &[u8]) -> Vec<u8> {
    // gzip RFC1952: a valid gzip file has an ISIZE field in the
    // footer, which is a little-endian u32 number representing the
    // decompressed size. This is ideal for libdeflate, which needs
    // preallocating the decompressed buffer.
    let isize = {
        let isize_start = gz_data.len() - 4;
        let isize_bytes: [u8; 4] = gz_data[isize_start..]
            .try_into()
            .expect("we know the end has 4 bytes");
        u32::from_le_bytes(isize_bytes) as usize
    };

    let mut decompressor = libdeflater::Decompressor::new();
    let mut outbuf = vec![0; isize];
    decompressor.gzip_decompress(gz_data, &mut outbuf).unwrap();

    outbuf
}

/// downloads and extracts tarball file from package
pub async fn download_tarball(app: &VoltConfig, package: VoltPackage, state: State) -> Result<()> {
    let cacache_key = package.cacache_key();

    // TODO: This should probably be extracted into a utility function
    let package_is_cacached = cacache::metadata_sync(&app.volt_dir, &cacache_key)
        .map(|m| {
            m.map(|m| cacache::exists_sync(&app.volt_dir, &m.integrity))
                .unwrap_or_default()
        })
        .unwrap_or_default();

    // if package is not already installed
    if !package_is_cacached {
        // Tarball bytes response
        let bytes: bytes::Bytes = state
            .http_client
            .get(&package.tarball)
            .send()
            .await
            .into_diagnostic()?
            .bytes()
            .await
            .into_diagnostic()?;

        let algorithm;

        // there are only 2 supported algorithms
        // sha1 and sha512
        // so we can be sure that if it doesn't start with sha1, it's going to have to be sha512
        if package.integrity.starts_with("sha1") {
            algorithm = Algorithm::Sha1;
        } else {
            algorithm = Algorithm::Sha512;
        }

        // Verify If Bytes == (Sha512 | Sha1) of Tarball
        let tarball_bytes_hash = App::calc_hash(&bytes, algorithm)?;
        if package.integrity == tarball_bytes_hash {
            // decompress gzipped tarball
            let decompressed_bytes = decompress_tarball(&bytes);

            // Generate the tarball archive given the decompressed bytes
            let mut node_archive = Archive::new(Cursor::new(decompressed_bytes));

            // extract to both the global store + node_modules (in the case of them using the pnpm linking algorithm)
            let mut cas_file_map: HashMap<String, Integrity> = HashMap::new();

            // Add package's directory to list of created directories
            let mut created_directories: Vec<PathBuf> = vec![];

            for entry in node_archive.entries().into_diagnostic()? {
                let mut entry = entry.into_diagnostic()?;

                // Read the contents of the entry
                let mut buffer = vec![0; entry.size() as usize];
                entry.read_to_end(&mut buffer).into_diagnostic()?;

                let entry_path_string = entry
                    .path()
                    .into_diagnostic()?
                    .to_str()
                    .expect("valid utf-8")
                    .to_string();

                // Remove `package/` from `package/lib/index.js`
                let cleaned_entry_path_string =
                    if let Some(i) = entry_path_string.char_indices().position(|(_, c)| c == '/') {
                        &entry_path_string[i + 1..]
                    } else {
                        &entry_path_string[..]
                    };

                // Create the path to the local .volt directory
                let mut package_directory = app.node_modules_dir.join(".volt");

                // Add package's directory to it
                package_directory.push(package.directory_name());

                // push node_modules/.volt/send@0.17.2 to the list (because we created it in the previous step)
                created_directories.push(package_directory.clone());

                // Add the cleaned path to the package's directory
<<<<<<< HEAD
                let mut entry_path = package_directory.clone();

                entry_path.push("node_modules");

                entry_path.push(&package.name);

=======
                let mut entry_path = package_directory;
>>>>>>> e57179f8
                entry_path.push(cleaned_entry_path_string);

                // Get the entry's parent
                let entry_path_parent = entry_path.parent().unwrap();

                // If we haven't created this directory yet, create it
                if !created_directories.iter().any(|p| p == entry_path_parent) {
                    created_directories.push(entry_path_parent.to_path_buf());
                    std::fs::create_dir_all(entry_path_parent).into_diagnostic()?;
                }

                let mut file_path = package_directory.join("node_modules");

                file_path.push(package.name.clone());

                file_path.push(cleaned_entry_path_string);

                // Write the contents to node_modules
                let mut file = std::fs::File::create(&file_path).unwrap();

                file.write_all(&buffer);

                // Write the contents of the entry into the content-addressable store located at `app.volt_dir`
                // We get a hash of the file
                let sri = cacache::write_hash_sync(&app.volt_dir, &buffer).into_diagnostic()?;

                // Insert the name of the file and map it to the hash of the file
                cas_file_map.insert(entry_path_string, sri);
            }

            // Write the file, shasum map to the content-addressable store
            cacache::write_sync(
                &app.volt_dir,
                &cacache_key,
                serde_json::to_string(&cas_file_map).into_diagnostic()?,
            )
            .into_diagnostic()?;
        } else {
            // TODO: improve this message!
            println!("{} vs {}", package.integrity, tarball_bytes_hash);
            return Err(VoltError::ChecksumVerificationError.into());
        }
    }

    Ok(())
}

/// Gets a config key from git using the git cli.
/// Uses `gitoxide` to read from your git configuration.
pub fn get_git_config(config: &VoltConfig, key: &str) -> Result<Option<String>> {
    fn get_git_config_value_if_exists(
        config: &VoltConfig,
        section: &str,
        subsection: Option<&str>,
        key: &str,
    ) -> Result<Option<String>> {
        let config_path = config.home_dir.join(".gitconfig");

        if config_path.exists() {
            let data = read_to_string(config_path).into_diagnostic()?;

            let parser = parse_from_str(&data).map_err(|err| VoltError::GitConfigParseError {
                error_text: err.to_string(),
            })?;
            let config = GitConfig::from(parser);
            let value = config.get_raw_value(section, subsection, key).ok();

            Ok(value.map(|v| String::from_utf8_lossy(&v).into_owned()))
        } else {
            Ok(None)
        }
    }

    match key {
        "user.name" => get_git_config_value_if_exists(config, "user", None, "name"),
        "user.email" => get_git_config_value_if_exists(config, "user", None, "email"),
        "repository.url" => get_git_config_value_if_exists(config, "remote", Some("origin"), "url"),
        _ => Ok(None),
    }
}

// Windows Function
/// Enable ansi support and colors
#[cfg(windows)]
pub fn enable_ansi_support() -> Result<(), u32> {
    // ref: https://docs.microsoft.com/en-us/windows/console/console-virtual-terminal-sequences#EXAMPLE_OF_ENABLING_VIRTUAL_TERMINAL_PROCESSING @@ https://archive.is/L7wRJ#76%

    use std::iter::once;
    use std::os::windows::ffi::OsStrExt;
    use std::ptr::null_mut;
    use winapi::um::consoleapi::{GetConsoleMode, SetConsoleMode};
    use winapi::um::errhandlingapi::GetLastError;
    use winapi::um::fileapi::{CreateFileW, OPEN_EXISTING};
    use winapi::um::handleapi::INVALID_HANDLE_VALUE;
    use winapi::um::winnt::{FILE_SHARE_WRITE, GENERIC_READ, GENERIC_WRITE};

    const ENABLE_VIRTUAL_TERMINAL_PROCESSING: u32 = 0x0004;

    unsafe {
        // ref: https://docs.microsoft.com/en-us/windows/win32/api/fileapi/nf-fileapi-createfilew
        // Using `CreateFileW("CONOUT$", ...)` to retrieve the console handle works correctly even if STDOUT and/or STDERR are redirected
        let console_out_name: Vec<u16> =
            OsStr::new("CONOUT$").encode_wide().chain(once(0)).collect();
        let console_handle = CreateFileW(
            console_out_name.as_ptr(),
            GENERIC_READ | GENERIC_WRITE,
            FILE_SHARE_WRITE,
            null_mut(),
            OPEN_EXISTING,
            0,
            null_mut(),
        );
        if console_handle == INVALID_HANDLE_VALUE {
            return Err(GetLastError());
        }

        // ref: https://docs.microsoft.com/en-us/windows/console/getconsolemode
        let mut console_mode: u32 = 0;
        if 0 == GetConsoleMode(console_handle, &mut console_mode) {
            return Err(GetLastError());
        }

        // VT processing not already enabled?
        if console_mode & ENABLE_VIRTUAL_TERMINAL_PROCESSING == 0 {
            // https://docs.microsoft.com/en-us/windows/console/setconsolemode
            if 0 == SetConsoleMode(
                console_handle,
                console_mode | ENABLE_VIRTUAL_TERMINAL_PROCESSING,
            ) {
                return Err(GetLastError());
            }
        }
    }

    Ok(())
}

#[cfg(windows)]
/// Generates the binary and other required scripts for the package
pub fn generate_script(app: &Arc<App>, package: &VoltPackage) {
    // // Create node_modules/scripts if it doesn't exist
    // if !Path::new("node_modules/.bin").exists() {
    //     // Create the binary directory
    //     std::fs::create_dir_all("node_modules/.bin").unwrap();
    // }

    // // Create binary scripts for the package if they exist.
    // if package.bin.is_some() {
    //     let bin = package.bin.as_ref().unwrap();

    //     let k = bin.keys().next().unwrap();
    //     let v = bin.values().next().unwrap();

    //     let command = format!(
    //         r#"
    //         @IF EXIST "%~dp0\node.exe" (
    //             "%~dp0\node.exe"  "%~dp0\..\{}\{}" %*
    //             ) ELSE (
    //                 @SETLOCAL
    //                 @SET PATHEXT=%PATHEXT:;.JS;=;%
    //                 node  "%~dp0\..\{}\{}" %*
    //                 )"#,
    //         k, v, k, v
    //     )
    //     .replace(r"%~dp0\..", format!("{}", app.volt_dir.display()).as_str());

    //     let mut f = File::create(format!(r"node_modules/.bin/{}.cmd", k)).unwrap();
    //     f.write_all(command.as_bytes()).unwrap();
    // }
}

#[cfg(unix)]
pub fn generate_script(app: &Arc<App>, package: &VoltPackage) {
    // Create node_modules/scripts if it doesn't exist
    // if !Path::new("node_modules/scripts").exists() {
    //     std::fs::create_dir_all("node_modules/scripts").unwrap();
    // }

    // // If the package has binary scripts, create them
    // if package.bin.is_some() {
    //     let bin = package.bin.as_ref().unwrap();

    //     let k = bin.keys().next().unwrap();
    //     let v = bin.values().next().unwrap();

    //     let command = format!(
    //         r#"
    //         node  "{}/.volt/{}/{}" %*
    //         "#,
    //         app.volt_dir.to_string_lossy(),
    //         k,
    //         v,
    //     );
    //     // .replace(r"%~dp0\..", format!("{}", app.volt_dir.display()).as_str());
    //     let p = format!(r"node_modules/scripts/{}.sh", k);
    //     let mut f = File::create(p.clone()).unwrap();
    //     std::process::Command::new("chmod")
    //         .args(&["+x", &p])
    //         .spawn()
    //         .unwrap();
    //     f.write_all(command.as_bytes()).unwrap();
    // }
}

// Unix functions
#[cfg(unix)]
pub fn enable_ansi_support() -> Result<(), u32> {
    Ok(())
}

pub fn check_peer_dependency(_package_name: &str) -> bool {
    false
}

/// Install process for any package.
pub async fn install_package(
    config: &VoltConfig,
    package: &VoltPackage,
    state: State,
) -> Result<()> {
    if download_tarball(config, package.clone(), state)
        .await
        .is_err()
    {}

    // generate the package's script
    // generate_script(app, package);

    // let directory = &app
    //     .volt_dir
    //     .join(package.version.clone())
    //     .join(package.name.clone());

    // let path = Path::new(directory.as_os_str());

    // hardlink_files(app.to_owned(), (&path).to_path_buf()).await;

    Ok(())
}

pub async fn fetch_dep_tree(
    data: &[PackageSpec],
    progress_bar: &ProgressBar,
) -> Result<Vec<VoltResponse>> {
    if data.len() > 1 {
        Ok(get_volt_response_multi(data, progress_bar)
            .await
            .into_iter()
            .collect::<Result<Vec<_>>>()?)
    } else {
        if let PackageSpec::Npm {
            name, requested, ..
        } = &data[0]
        {
            let mut version: String = "latest".to_string();

            if requested.is_some() {
                version = requested.as_ref().unwrap().to_string();
            };

            progress_bar.set_message(format!("{}@{}", name, version.truecolor(125, 125, 125)));
        }

        Ok(vec![get_volt_response(&data[0]).await?])
    }
}

// pub fn print_elapsed(length: usize, elapsed: f32) {
// if length == 1 {
//     if elapsed < 0.001 {
//         println!(
//             "{}: resolved 1 dependency in {:.5}s.",
//             "success".bright_green(),
//             elapsed
//         );
//     } else {
//         println!(
//             "{}: resolved 1 dependency in {:.2}s.",
//             "success".bright_green(),
//             elapsed
//         );
//     }
// } else if elapsed < 0.001 {
//     println!(
//         "{}: resolved {} dependencies in {:.4}s.",
//         "success".bright_green(),
//         length,
//         elapsed
//     );
// } else {
//     println!(
//         "{}: resolved {} dependencies in {:.2}s.",
//         "success".bright_green(),
//         length,
//         elapsed
//     );
// }
// }<|MERGE_RESOLUTION|>--- conflicted
+++ resolved
@@ -408,16 +408,12 @@
                 created_directories.push(package_directory.clone());
 
                 // Add the cleaned path to the package's directory
-<<<<<<< HEAD
                 let mut entry_path = package_directory.clone();
 
                 entry_path.push("node_modules");
 
                 entry_path.push(&package.name);
 
-=======
-                let mut entry_path = package_directory;
->>>>>>> e57179f8
                 entry_path.push(cleaned_entry_path_string);
 
                 // Get the entry's parent
