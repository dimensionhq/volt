/*
Copyright 2021 Volt Contributors

Licensed under the Apache License, Version 2.0 (the "License");
you may not use this file except in compliance with the License.
You may obtain a copy of the License at

http://www.apache.org/licenses/LICENSE-2.0

Unless required by applicable law or agreed to in writing, software
distributed under the License is distributed on an "AS IS" BASIS,
WITHOUT WARRANTIES OR CONDITIONS OF ANY KIND, either express or implied.
See the License for the specific language governing permissions and
limitations under the License.
*/

pub mod app;
pub mod constants;
pub mod errors;
pub mod helper;
pub mod npm;
pub mod package;
pub mod scripts;
pub mod voltapi;

use crate::commands::add::PackageInfo;
use crate::core::utils::constants::MAX_RETRIES;
use crate::core::utils::voltapi::JSONVoltResponse;
use crate::core::utils::voltapi::{VoltPackage, VoltResponse};

use app::App;
use colored::Colorize;
use errors::VoltError;
use flate2::read::GzDecoder;
use fs_extra::dir::CopyOptions;
use futures_util::{stream::FuturesUnordered, StreamExt};
use git_config::{file::GitConfig, parser::Parser};
use indicatif::ProgressBar;
use isahc::AsyncReadResponseExt;
use miette::Result;
use reqwest::{Client, StatusCode};
use ssri::{Algorithm, Integrity};
use tar::Archive;
use tokio::fs::create_dir_all;

use std::{
    collections::HashMap,
    convert::TryFrom,
    ffi::OsStr,
    fs::{read_to_string, File},
    io::{Read, Write},
    path::{Component, Path, PathBuf},
    sync::Arc,
};

pub struct State {}

//pub struct State {
//pub http_client: Client,
//}

/// convert a JSONVoltResponse -> VoltResponse
pub fn convert(version: String, deserialized: JSONVoltResponse) -> Result<VoltResponse> {
    // initialize a hashmap to store the converted versions
    let mut converted_versions: HashMap<String, VoltPackage> = HashMap::new();

    // iterate through all listed dependencies of the latest version of the response
    for version in deserialized.versions {
        // access data in the hashmap, not name@version
        let data = version.1;

        // @codemirror/state -> state
        let split = version
            .0
            .split('@')
            .filter(|s| !s.is_empty())
            .collect::<Vec<&str>>();

        let mut package_name = String::new();

        if split.len() == 2 {
            package_name = split[0].to_string();
            if package_name.contains('/') {
                package_name = format!("@{}", package_name);
            }
        }

        // @codemirror/state@1.2.3 -> 1.2.3
        let package_version = version.0.split('@').last().unwrap();

        let integrity: Integrity =
            data.integrity
                .clone()
                .parse()
                .map_err(|_| VoltError::HashParseError {
                    hash: data.integrity.clone(),
                })?;

        let algo = integrity.pick_algorithm();

        let mut hash = integrity
            .hashes
            .into_iter()
            .find(|h| h.algorithm == algo)
            .map(|h| Integrity { hashes: vec![h] })
            .map(|i| i.to_hex().1)
            .ok_or(VoltError::IntegrityConversionError)?;

        match algo {
            Algorithm::Sha1 => {
                hash = format!("sha1-{}", hash);
            }
            Algorithm::Sha512 => {
                hash = format!("sha512-{}", hash);
            }
            _ => {}
        }

        converted_versions.insert(
            version.0.to_string(), // name@version
            VoltPackage {
                name: package_name.to_string(),
                version: package_version.to_string(),
                tarball: data.tarball.clone(),
                bin: data.bin.clone(),
                integrity: hash,
                peer_dependencies: data.peer_dependencies.clone(),
                dependencies: data.dependencies.clone(),
            },
        );
    }

    // create a final hashmap

    Ok(VoltResponse {
        version,
        versions: converted_versions,
    })
}

pub async fn get_volt_response_multi(
    versions: &[(PackageInfo, String, VoltPackage, bool)],
    pb: &ProgressBar,
) -> Vec<Result<VoltResponse>> {
    versions
        .iter()
        .map(|(package_info, hash, package, no_deps)| {
            get_volt_response(package_info, hash, package.to_owned(), *no_deps)
        })
        .collect::<FuturesUnordered<_>>()
        .inspect(|_| pb.inc(1))
        .collect::<Vec<Result<VoltResponse>>>()
        .await
}

// Get response from volt CDN
pub async fn get_volt_response(
    package_info: &PackageInfo,
    hash: &str,
    package: VoltPackage,
    zero_deps: bool,
) -> Result<VoltResponse> {
    // number of retries
    let mut retries = 0;

    // only 1 package, zero dependencies
    if zero_deps {
        let mut versions: HashMap<String, VoltPackage> = HashMap::new();

        versions.insert(
            format!("{}@{}", package.clone().version, package.clone().name),
            package.clone(),
        );

        return Ok(VoltResponse {
            version: package.version,
            versions,
        });
    }

    // loop until MAX_RETRIES reached.
    loop {
        // get a response
        let mut response =
            isahc::get_async(format!("http://push-2105.5centscdn.com/{}.json", hash))
                .await
                .map_err(VoltError::NetworkError)?;

        // check the status of the response
        match response.status() {
            // 200 (OK)
            StatusCode::OK => {
                let deserialized = response
                    .json()
                    .await
                    .map_err(|_| VoltError::DeserializeError)?;

                let converted = convert(package.version, deserialized)?;

                return Ok(converted);
            }
            // 429 (TOO_MANY_REQUESTS)
            StatusCode::TOO_MANY_REQUESTS => {
                return Err(VoltError::TooManyRequests {
                    url: format!("http://registry.voltpkg.com/{}", package_info.name),
                    package_name: package_info.name.clone(),
                }
                .into());
            }
            // 400 (BAD_REQUEST)
            StatusCode::BAD_REQUEST => {
                return Err(VoltError::BadRequest {
                    url: format!("http://registry.voltpkg.com/{}", package_info.name),
                    package_name: package_info.name.clone(),
                }
                .into());
            }
            // 404 (NOT_FOUND)
            StatusCode::NOT_FOUND if retries == MAX_RETRIES => {
                return Err(VoltError::PackageNotFound {
                    url: format!("http://registry.voltpkg.com/{}", package_info.name),
                    package_name: package_info.name.clone(),
                }
                .into());
            }
            // Other Errors
            _ => {
                if retries == MAX_RETRIES {
                    return Err(VoltError::NetworkUnknownError {
                        url: format!("http://registry.voltpkg.com/{}", package_info.name),
                        package_name: package_info.name.clone(),
                        code: response.status().as_str().to_string(),
                    }
                    .into());
                }
            }
        }

        retries += 1;
    }
}

// #[cfg(windows)]
// pub async fn hardlink_files(app: Arc<App>, src: PathBuf) {
//     for entry in WalkDir::new(src) {
//         let entry = entry.unwrap();

//         if !entry.path().is_dir() {
//             // index.js
//             let entry = entry.path();

//             let file_name = entry.file_name().unwrap().to_str().unwrap();

//             // lib/index.js
//             let path = format!("{}", &entry.display())
//                 .replace(r"\", '/')
//                 .replace(&app.volt_dir.display().to_string(), "");

//             // node_modules/lib
//             create_dir_all(format!(
//                 "node_modules/{}",
//                 &path
//                     .replace(
//                         format!("{}", &app.volt_dir.display())
//                             .replace(r"\", '/')
//                             .as_str(),
//                         ""
//                     )
//                     .trim_end_matches(file_name)
//             ))
//             .await
//             .unwrap();

//             // ~/.volt/package/lib/index.js -> node_modules/package/lib/index.js
//             if !Path::new(&format!(
//                 "node_modules{}",
//                 &path.replace(
//                     format!("{}", &app.volt_dir.display())
//                         .replace(r"\", '/')
//                         .as_str(),
//                     ""
//                 )
//             ))
//             .exists()
//             {
//                 hard_link(
//                     format!("{}", &path),
//                     format!(
//                         "node_modules{}",
//                         &path.replace(
//                             format!("{}", &app.volt_dir.display())
//                                 .replace(r"\", '/')
//                                 .as_str(),
//                             ""
//                         )
//                     ),
//                 )
//                 .await
//                 .unwrap_or_else(|_| {
//                     0;
//                 });
//             }
//         }
//     }
// }

// #[cfg(unix)]
// pub async fn hardlink_files(app: Arc<App>, src: PathBuf) {
//     let mut src = src;
//     let volt_directory = format!("{}", app.volt_dir.display());

//     if !cfg!(target_os = "windows") {
//         src = src.replace(r"\", '/');
//     }

//     for entry in WalkDir::new(src) {
//         let entry = entry.unwrap();

//         if !entry.path().is_dir() {
//             // index.js
//             let file_name = &entry.path().file_name().unwrap().to_str().unwrap();

//             // lib/index.js
//             let path = format!("{}", &entry.path().display())
//                 .replace(r"\", '/')
//                 .replace(&volt_directory, "");

//             // node_modules/lib
//             create_dir_all(format!(
//                 "node_modules/{}",
//                 &path
//                     .replace(
//                         format!("{}", &app.volt_dir.display())
//                             .replace(r"\", '/')
//                             .as_str(),
//                         ""
//                     )
//                     .trim_end_matches(file_name)
//             ))
//             .await
//             .unwrap();

//             // ~/.volt/package/lib/index.js -> node_modules/package/lib/index.js
//             if !Path::new(&format!(
//                 "node_modules{}",
//                 &path.replace(
//                     format!("{}", &app.volt_dir.display())
//                         .replace(r"\", '/')
//                         .as_str(),
//                     ""
//                 )
//             ))
//             .exists()
//             {
//                 hard_link(
//                     format!("{}/.volt/{}", std::env::var("HOME").unwrap(), path),
//                     format!(
//                         "{}/node_modules{}",
//                         std::env::current_dir().unwrap().to_string_lossy(),
//                         &path.replace(
//                             format!("{}", &app.volt_dir.display())
//                                 .replace(r"\", '/')
//                                 .as_str(),
//                             ""
//                         )
//                     ),
//                 )
//                 .await
//                 .unwrap_or_else(|e| {
//                     panic!(
//                         "{:#?}",
//                         (
//                             format!("{}", &path),
//                             format!(
//                                 "node_modules{}",
//                                 &path.replace(
//                                     format!("{}", &app.volt_dir.display())
//                                         .replace(r"\", '/')
//                                         .as_str(),
//                                     ""
//                                 )
//                             ),
//                             e
//                         )
//                     )
//                 });
//             }
//         }
//     }
// }

/// downloads and extracts tarball file from package
pub async fn download_tarball(app: &App, package: &VoltPackage, _state: State) -> Result<()> {
    let package_instance = package.clone();

    // @types/eslint
    if package_instance.name.starts_with('@') && package_instance.name.contains('/') {
        let package_directory_location = app
            .volt_dir
            .join(&package.name.split('/').collect::<Vec<&str>>()[0]);

        if !Path::new(&package_directory_location).exists() {
            create_dir_all(&package_directory_location)
                .await
                .map_err(VoltError::CreateDirError)?;
        }
    }

    // location of extracted package
    let loc = app
        .volt_dir
        .join(format!("{}-{}", &package.name, &package.version));

    let client = reqwest::ClientBuilder::new()
        .use_rustls_tls()
        .build()
        .unwrap();

    // if package is not already installed
    if !Path::new(&loc).exists() {
        // Tarball bytes response
        let bytes: bytes::Bytes = client
            .get(package_instance.tarball)
            .send()
            .await
            .unwrap()
            .bytes()
            .await
            .unwrap();

        let algorithm;

        // there are only 2 supported algorithms
        // sha1 and sha512
        // so we can be sure that if it doesn't start with sha1, it's going to have to be sha512
        if package.integrity.starts_with("sha1") {
            algorithm = Algorithm::Sha1;
        } else {
            algorithm = Algorithm::Sha512;
        }

        // Verify If Bytes == (Sha512 | Sha1) of Tarball
        if package.integrity == App::calc_hash(&bytes, algorithm).unwrap() {
            // Create node_modules
            create_dir_all(&app.node_modules_dir).await.unwrap();

            // Directory to extract tarball to
            let mut extract_directory = PathBuf::from(&app.volt_dir);

            // @types/eslint
            if package.clone().name.starts_with('@') && package.clone().name.contains('/') {
                if cfg!(target_os = "windows") {
                    let name = package.clone().name.replace('/', r"\");

                    let split = name.split('\\').collect::<Vec<&str>>();

                    // C:\Users\xtrem\.volt\@types
                    extract_directory = extract_directory.join(split[0]);
                } else {
                    let name = package.clone().name;
                    let split = name.split('/').collect::<Vec<&str>>();

                    // ~/.volt/@types
                    extract_directory = extract_directory.join(split[0]);
                }
            }

            extract_directory = extract_directory.join(format!(
                "{}-{}",
                package.clone().name,
                package.clone().version
            ));

            // Initialize tarfile decoder while directly passing in bytes

            let bytes = Arc::new(bytes);

            let bytes_ref = bytes.clone();

            let extract_directory_instance = extract_directory.clone();

            let node_modules_dep_path_instance = app.node_modules_dir.clone();
            let pkg_name = package.clone().name;
            let pkg_name_instance = package.clone().name;

            futures::try_join!(
                tokio::task::spawn_blocking(move || {
                    // Extract the data into extract_directory

                    let node_gz_decoder = GzDecoder::new(&**bytes_ref);

                    let mut node_archive = Archive::new(node_gz_decoder);

                    for entry in node_archive.entries().unwrap() {
                        let mut entry = entry.unwrap();
                        let path = entry.path().unwrap();
                        let mut new_path = PathBuf::new();

                        for component in path.components() {
                            if component.as_os_str() == "package" {
                                new_path.push(Component::Normal(OsStr::new(&pkg_name)));
                            } else {
                                new_path.push(component)
                            }
                        }

                        match entry
                            .unpack(node_modules_dep_path_instance.to_path_buf().join(&new_path))
                        {
                            Ok(_v) => {}
                            Err(_err) => {}
                        }
                    }
                }),
                tokio::task::spawn_blocking(move || {
                    let gz_decoder = GzDecoder::new(&**bytes);

                    let mut archive = Archive::new(gz_decoder);

                    for entry in archive.entries().unwrap() {
                        let entry = entry.unwrap();
                        let path = entry.path().unwrap();
                        let mut new_path = PathBuf::new();

                        for component in path.components() {
                            if component.as_os_str() == "package" {
                                new_path.push(Component::Normal(OsStr::new(&pkg_name_instance)));
                            } else {
                                new_path.push(component)
                            }
                        }
<<<<<<< HEAD
=======

                        // let mut buffer = vec![];

                        // entry.read_to_end(&mut buffer).unwrap();

                        // let sri = cacache::write_hash_sync(extract_directory.clone(), &buffer).unwrap();
>>>>>>> c2c30c64
                    }
                })
            )
            .unwrap();
        } else {
            return Err(VoltError::ChecksumVerificationError.into());
        }
    } else {
        // package is already downloaded and extracted to the ~/.volt folder.
        let node_modules_path = Path::new("node_modules/").join(package_instance.name);

        fs_extra::dir::copy(loc, node_modules_path, &CopyOptions::new()).unwrap();
    }

    Ok(())
}

/// Gets a config key from git using the git cli.
/// Uses `gitoxide` to read from your git configuration.
pub fn get_git_config(app: &App, key: &str) -> Option<String> {
    match key {
        "user.name" => {
            let config_path = app.home_dir.join(".gitconfig");

            if !config_path.exists() {
                None
            } else {
                let data = read_to_string(config_path).ok()?;

                let config = GitConfig::from(Parser::try_from(data.as_str()).ok()?);
                let value = config.get_raw_value("user", None, "name").ok()?;

                Some(String::from_utf8_lossy(&value).to_owned().to_string())
            }
        }
        "user.email" => {
            let config_path = app.home_dir.join(".gitconfig");

            if !config_path.exists() {
                None
            } else {
                let data = read_to_string(config_path).ok()?;

                let config = GitConfig::from(Parser::try_from(data.as_str()).ok()?);
                let value = config.get_raw_value("user", None, "email").ok()?;

                Some(String::from_utf8_lossy(&value).to_owned().to_string())
            }
        }
        "repository.url" => {
            let remote_config_path = app.current_dir.join(".git").join("config");

            if !remote_config_path.exists() {
                let data = read_to_string(remote_config_path).ok()?;

                let config = GitConfig::from(Parser::try_from(data.as_str()).ok()?);
                let value = config.get_raw_value("remote", Some("origin"), "url").ok()?;

                Some(String::from_utf8_lossy(&value).to_owned().to_string())
            } else {
                None
            }
        }
        _ => None,
    }
}

// Windows Function
/// Enable ansi support and colors
#[cfg(windows)]
pub fn enable_ansi_support() -> Result<(), u32> {
    // ref: https://docs.microsoft.com/en-us/windows/console/console-virtual-terminal-sequences#EXAMPLE_OF_ENABLING_VIRTUAL_TERMINAL_PROCESSING @@ https://archive.is/L7wRJ#76%

    use std::iter::once;
    use std::os::windows::ffi::OsStrExt;
    use std::ptr::null_mut;
    use winapi::um::consoleapi::{GetConsoleMode, SetConsoleMode};
    use winapi::um::errhandlingapi::GetLastError;
    use winapi::um::fileapi::{CreateFileW, OPEN_EXISTING};
    use winapi::um::handleapi::INVALID_HANDLE_VALUE;
    use winapi::um::winnt::{FILE_SHARE_WRITE, GENERIC_READ, GENERIC_WRITE};

    const ENABLE_VIRTUAL_TERMINAL_PROCESSING: u32 = 0x0004;

    unsafe {
        // ref: https://docs.microsoft.com/en-us/windows/win32/api/fileapi/nf-fileapi-createfilew
        // Using `CreateFileW("CONOUT$", ...)` to retrieve the console handle works correctly even if STDOUT and/or STDERR are redirected
        let console_out_name: Vec<u16> =
            OsStr::new("CONOUT$").encode_wide().chain(once(0)).collect();
        let console_handle = CreateFileW(
            console_out_name.as_ptr(),
            GENERIC_READ | GENERIC_WRITE,
            FILE_SHARE_WRITE,
            null_mut(),
            OPEN_EXISTING,
            0,
            null_mut(),
        );
        if console_handle == INVALID_HANDLE_VALUE {
            return Err(GetLastError());
        }

        // ref: https://docs.microsoft.com/en-us/windows/console/getconsolemode
        let mut console_mode: u32 = 0;
        if 0 == GetConsoleMode(console_handle, &mut console_mode) {
            return Err(GetLastError());
        }

        // VT processing not already enabled?
        if console_mode & ENABLE_VIRTUAL_TERMINAL_PROCESSING == 0 {
            // https://docs.microsoft.com/en-us/windows/console/setconsolemode
            if 0 == SetConsoleMode(
                console_handle,
                console_mode | ENABLE_VIRTUAL_TERMINAL_PROCESSING,
            ) {
                return Err(GetLastError());
            }
        }
    }

    Ok(())
}

#[cfg(windows)]
/// Generates the binary and other required scripts for the package
pub fn generate_script(app: &Arc<App>, package: &VoltPackage) {
    // Create node_modules/scripts if it doesn't exist
    if !Path::new("node_modules/.bin").exists() {
        // Create the binary directory
        std::fs::create_dir_all("node_modules/.bin").unwrap();
    }

    // Create binary scripts for the package if they exist.
    if package.bin.is_some() {
        let bin = package.bin.as_ref().unwrap();

        let k = bin.keys().next().unwrap();
        let v = bin.values().next().unwrap();

        let command = format!(
            r#"
            @IF EXIST "%~dp0\node.exe" (
                "%~dp0\node.exe"  "%~dp0\..\{}\{}" %*
                ) ELSE (
                    @SETLOCAL
                    @SET PATHEXT=%PATHEXT:;.JS;=;%
                    node  "%~dp0\..\{}\{}" %*
                    )"#,
            k, v, k, v
        )
        .replace(r"%~dp0\..", format!("{}", app.volt_dir.display()).as_str());

        let mut f = File::create(format!(r"node_modules/.bin/{}.cmd", k)).unwrap();
        f.write_all(command.as_bytes()).unwrap();
    }
}

#[cfg(unix)]
pub fn generate_script(app: &Arc<App>, package: &VoltPackage) {
    // Create node_modules/scripts if it doesn't exist
    if !Path::new("node_modules/scripts").exists() {
        std::fs::create_dir_all("node_modules/scripts").unwrap();
    }

    // If the package has binary scripts, create them
    if package.bin.is_some() {
        let bin = package.bin.as_ref().unwrap();

        let k = bin.keys().next().unwrap();
        let v = bin.values().next().unwrap();

        let command = format!(
            r#"
            node  "{}/.volt/{}/{}" %*
            "#,
            app.volt_dir.to_string_lossy(),
            k,
            v,
        );
        // .replace(r"%~dp0\..", format!("{}", app.volt_dir.display()).as_str());
        let p = format!(r"node_modules/scripts/{}.sh", k);
        let mut f = File::create(p.clone()).unwrap();
        std::process::Command::new("chmod")
            .args(&["+x", &p])
            .spawn()
            .unwrap();
        f.write_all(command.as_bytes()).unwrap();
    }
}

// Unix functions
#[cfg(unix)]
pub fn enable_ansi_support() -> Result<(), u32> {
    Ok(())
}

pub fn check_peer_dependency(_package_name: &str) -> bool {
    false
}

/// package all steps for installation into 1 convenient function.
pub async fn install_package(app: &Arc<App>, package: &VoltPackage, state: State) -> Result<()> {
    if download_tarball(app, package, state).await.is_err() {}

    // generate the package's script
    generate_script(app, package);

    // let directory = &app
    //     .volt_dir
    //     .join(package.version.clone())
    //     .join(package.name.clone());

    // let path = Path::new(directory.as_os_str());

    // hardlink_files(app.to_owned(), (&path).to_path_buf()).await;

    Ok(())
}

pub async fn fetch_dep_tree(
    data: &[(PackageInfo, String, VoltPackage, bool)],
    progress_bar: &ProgressBar,
) -> Result<Vec<VoltResponse>> {
    if data.len() > 1 {
        Ok(get_volt_response_multi(data, progress_bar)
            .await
            .into_iter()
            .collect::<Result<Vec<_>>>()?)
    } else {
        Ok(vec![
            get_volt_response(&data[0].0, &data[0].1, data[0].2.clone(), data[0].3).await?,
        ])
    }
}

pub fn print_elapsed(length: usize, elapsed: f32) {
    if length == 1 {
        if elapsed < 0.001 {
            println!(
                "{}: resolved 1 dependency in {:.5}s.",
                "success".bright_green(),
                elapsed
            );
        } else {
            println!(
                "{}: resolved 1 dependency in {:.2}s.",
                "success".bright_green(),
                elapsed
            );
        }
    } else if elapsed < 0.001 {
        println!(
            "{}: resolved {} dependencies in {:.4}s.",
            "success".bright_green(),
            length,
            elapsed
        );
    } else {
        println!(
            "{}: resolved {} dependencies in {:.2}s.",
            "success".bright_green(),
            length,
            elapsed
        );
    }
}<|MERGE_RESOLUTION|>--- conflicted
+++ resolved
@@ -529,15 +529,6 @@
                                 new_path.push(component)
                             }
                         }
-<<<<<<< HEAD
-=======
-
-                        // let mut buffer = vec![];
-
-                        // entry.read_to_end(&mut buffer).unwrap();
-
-                        // let sri = cacache::write_hash_sync(extract_directory.clone(), &buffer).unwrap();
->>>>>>> c2c30c64
                     }
                 })
             )
