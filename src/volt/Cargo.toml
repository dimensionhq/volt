--- conflicted
+++ resolved
@@ -14,22 +14,12 @@
 tokio = { version = "1.5", features = ["full"] }
 volt_core = { path = "../volt_core" }
 add = { path = "../add" }
-<<<<<<< HEAD
-audit = { path = "../audit" }
-cache = { path="../cache" }
-clone = { path= "../clone" }
-compress = { path= "../compress" }
-create = { path= "../create" }
-deploy = { path= "../deploy" }
-help = { path= "../help" }
-=======
 cache = { path = "../cache" }
 clone = { path = "../clone" }
 compress = { path = "../compress" }
 create = { path = "../create" }
 deploy = { path = "../deploy" }
 help = { path = "../help" }
->>>>>>> eb0a5c94
 init = { path = "../init" }
 install = { path = "../install" }
 info = { path = "../info" }
